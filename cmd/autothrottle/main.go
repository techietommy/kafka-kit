--- conflicted
+++ resolved
@@ -256,11 +256,7 @@
 				if err != nil {
 					log.Println(err)
 				} else {
-<<<<<<< HEAD
-					log.Println("throttle override removed")
-=======
 					log.Println("Throttle override removed")
->>>>>>> 20337d88
 				}
 			}
 		}
